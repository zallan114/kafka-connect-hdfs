--- conflicted
+++ resolved
@@ -105,17 +105,14 @@
             <version>${confluent.version}</version>
         </dependency>
         <dependency>
-<<<<<<< HEAD
             <groupId>com.google.code.findbugs</groupId>
             <artifactId>annotations</artifactId>
         </dependency>
-
-=======
+        <dependency>
             <groupId>com.fasterxml.jackson.core</groupId>
             <artifactId>jackson-databind</artifactId>
             <version>${jackson.version}</version>
         </dependency>
->>>>>>> 50ab5ab0
         <dependency>
             <groupId>org.apache.hadoop</groupId>
             <artifactId>hadoop-minicluster</artifactId>
