<?xml version="1.0" encoding="UTF-8"?>
<!--~
  ~ Copyright 2015 Confluent Inc.
  ~
  ~ Licensed under the Apache License, Version 2.0 (the "License");
  ~ you may not use this file except in compliance with the License.
  ~ You may obtain a copy of the License at
  ~
  ~ http://www.apache.org/licenses/LICENSE-2.0
  ~
  ~ Unless required by applicable law or agreed to in writing, software
  ~ distributed under the License is distributed on an "AS IS" BASIS,
  ~ WITHOUT WARRANTIES OR CONDITIONS OF ANY KIND, either express or implied.
  ~ See the License for the specific language governing permissions and
  ~ limitations under the License.
  ~-->
<project xmlns="http://maven.apache.org/POM/4.0.0"
         xmlns:xsi="http://www.w3.org/2001/XMLSchema-instance"
         xsi:schemaLocation="http://maven.apache.org/POM/4.0.0 http://maven.apache.org/maven-v4_0_0.xsd">

    <modelVersion>4.0.0</modelVersion>

    <parent>
        <groupId>io.confluent</groupId>
<<<<<<< HEAD
        <artifactId>common</artifactId>
        <version>4.1.0-SNAPSHOT</version>
=======
        <artifactId>kafka-connect-storage-common-parent</artifactId>
        <version>4.0.0-SNAPSHOT</version>
>>>>>>> 290fe172
    </parent>

    <artifactId>kafka-connect-hdfs</artifactId>
    <packaging>jar</packaging>
    <name>kafka-connect-hdfs</name>
    <organization>
        <name>Confluent, Inc.</name>
        <url>http://confluent.io</url>
    </organization>
    <url>http://confluent.io</url>
    <description>
        A Kafka Connect HDFS connector for copying data between Kafka and Hadoop HDFS.
    </description>

    <licenses>
        <license>
            <name>Apache License 2.0</name>
            <url>http://www.apache.org/licenses/LICENSE-2.0.html</url>
            <distribution>repo</distribution>
        </license>
    </licenses>

    <scm>
        <connection>scm:git:git://github.com/confluentinc/kafka-connect-hdfs.git</connection>
        <developerConnection>scm:git:git@github.com:confluentinc/kafka-connect-hdfs.git</developerConnection>
        <url>https://github.com/confluentinc/kafka-connect-hdfs</url>
        <tag>HEAD</tag>
    </scm>

    <properties>
        <confluent.maven.repo>http://packages.confluent.io/maven/</confluent.maven.repo>
        <hadoop.version>2.7.3</hadoop.version>
        <apacheds-jdbm1.version>2.0.0-M2</apacheds-jdbm1.version>
    </properties>

    <repositories>
        <repository>
            <id>confluent</id>
            <name>Confluent</name>
            <url>${confluent.maven.repo}</url>
        </repository>
    </repositories>

    <dependencies>
        <dependency>
            <groupId>org.apache.kafka</groupId>
            <artifactId>connect-api</artifactId>
            <scope>provided</scope>
        </dependency>
        <dependency>
            <groupId>org.apache.kafka</groupId>
            <artifactId>connect-json</artifactId>
            <version>${kafka.version}</version>
            <scope>provided</scope>
        </dependency>
        <dependency>
            <groupId>io.confluent</groupId>
            <artifactId>kafka-connect-storage-common</artifactId>
            <version>${confluent.version}</version>
        </dependency>
        <dependency>
            <groupId>io.confluent</groupId>
            <artifactId>kafka-connect-storage-core</artifactId>
            <version>${confluent.version}</version>
        </dependency>
        <dependency>
            <groupId>io.confluent</groupId>
            <artifactId>kafka-connect-storage-format</artifactId>
            <version>${confluent.version}</version>
        </dependency>
        <dependency>
            <groupId>io.confluent</groupId>
            <artifactId>kafka-connect-storage-partitioner</artifactId>
            <version>${confluent.version}</version>
        </dependency>
        <dependency>
            <groupId>io.confluent</groupId>
            <artifactId>kafka-connect-storage-wal</artifactId>
            <version>${confluent.version}</version>
        </dependency>
        <dependency>
            <groupId>org.apache.hadoop</groupId>
            <artifactId>hadoop-minicluster</artifactId>
            <version>${hadoop.version}</version>
            <scope>test</scope>
        </dependency>
        <dependency>
            <groupId>org.apache.hadoop</groupId>
            <artifactId>hadoop-minikdc</artifactId>
            <version>${hadoop.version}</version>
            <scope>test</scope>
            <exclusions>
                <exclusion>
                    <!-- exclude this from hadoop minikdc as the minikdc depends on
                    the apacheds-jdbm1 bundle, which is not available in maven central-->
                    <groupId>org.apache.directory.jdbm</groupId>
                    <artifactId>apacheds-jdbm1</artifactId>
                </exclusion>
            </exclusions>
        </dependency>
        <dependency>
            <!-- add this to satisfy the dependency requirement of apacheds-jdbm1-->
            <groupId>org.apache.directory.jdbm</groupId>
            <artifactId>apacheds-jdbm1</artifactId>
            <version>${apacheds-jdbm1.version}</version>
            <scope>test</scope>
        </dependency>
    </dependencies>

    <build>
        <plugins>
            <plugin>
                <groupId>org.apache.maven.plugins</groupId>
                <artifactId>maven-compiler-plugin</artifactId>
                <configuration>
                    <compilerArguments>
                        <Xlint:all/>
                        <!-- bootstrap class path not set in conjunction with -source 1.7 -->
                        <Xlint:-options/>
                        <!-- serializable class ... has no definition of serialVersionUID -->
                        <Xlint:-serial/>
                        <!-- bad path element ".../repository/org/apache/derby/derby/10.10.2.0/derbyLocale_*.jar": no such file or directory -->
                        <Xlint:-path/>
                        <!--
                        WALFile.java:[333,16] [deprecation] sync() in Syncable has been deprecated
                        Apparently SuppressWarnings("deprecation") doesn't cover this on JDK 7
                        -->
                        <Xlint:-deprecation/>
                        <!-- Needed for DataWriter.java because @SuppressWarnings("unchecked") doesn't cover this on JDK 7 -->
                        <Xlint:-unchecked/>
                        <Werror/>
                    </compilerArguments>
                    <showWarnings>true</showWarnings>
                    <showDeprecation>false</showDeprecation>
                </configuration>
            </plugin>
            <plugin>
                <artifactId>maven-assembly-plugin</artifactId>
                <version>2.5.3</version>
                <configuration>
                    <descriptors>
                        <descriptor>src/assembly/development.xml</descriptor>
                        <descriptor>src/assembly/package.xml</descriptor>
                    </descriptors>
                    <attach>false</attach>
                </configuration>
                <executions>
                    <execution>
                        <id>make-assembly</id>
                        <phase>package</phase>
                        <goals>
                            <goal>single</goal>
                        </goals>
                    </execution>
                </executions>
            </plugin>
            <plugin>
                <groupId>org.apache.maven.plugins</groupId>
                <artifactId>maven-surefire-plugin</artifactId>
                <configuration>
                    <reuseForks>false</reuseForks>
                    <forkCount>1</forkCount>
                </configuration>
            </plugin>
            <plugin>
                <groupId>org.apache.maven.plugins</groupId>
                <artifactId>maven-checkstyle-plugin</artifactId>
                <executions>
                    <execution>
                        <id>validate</id>
                        <phase>validate</phase>
                        <configuration>
                            <suppressionsLocation>checkstyle/suppressions.xml</suppressionsLocation>
                        </configuration>
                        <goals>
                            <goal>check</goal>
                        </goals>
                    </execution>
                </executions>
            </plugin>
            <plugin>
                <artifactId>maven-clean-plugin</artifactId>
                <version>3.0.0</version>
                <configuration>
                    <filesets>
                        <fileset>
                            <directory>.</directory>
                            <includes>
                                <include>derby.log</include>
                                <include>metastore_db/</include>
                            </includes>
                        </fileset>
                    </filesets>
                </configuration>
            </plugin>
        </plugins>

        <resources>
            <resource>
                <directory>src/main/resources</directory>
                <filtering>true</filtering>
            </resource>
        </resources>
    </build>

    <profiles>
        <profile>
            <id>standalone</id>
            <build>
                <plugins>
                    <plugin>
                        <artifactId>maven-assembly-plugin</artifactId>
                        <configuration>
                            <descriptors>
                                <descriptor>src/assembly/standalone.xml</descriptor>
                            </descriptors>
                        </configuration>
                    </plugin>
                </plugins>
            </build>
        </profile>
    </profiles>
</project><|MERGE_RESOLUTION|>--- conflicted
+++ resolved
@@ -22,13 +22,8 @@
 
     <parent>
         <groupId>io.confluent</groupId>
-<<<<<<< HEAD
-        <artifactId>common</artifactId>
+        <artifactId>kafka-connect-storage-common-parent</artifactId>
         <version>4.1.0-SNAPSHOT</version>
-=======
-        <artifactId>kafka-connect-storage-common-parent</artifactId>
-        <version>4.0.0-SNAPSHOT</version>
->>>>>>> 290fe172
     </parent>
 
     <artifactId>kafka-connect-hdfs</artifactId>
